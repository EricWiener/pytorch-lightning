--- conflicted
+++ resolved
@@ -11,18 +11,14 @@
 
 - Added `state_id` property to the `Callback` base class ([#6886](https://github.com/PyTorchLightning/pytorch-lightning/pull/6886))
 
-<<<<<<< HEAD
+
+-
+
+
+-
+
+
 - Added support to call any trainer function from the `LightningCLI` ([#7508](https://github.com/PyTorchLightning/pytorch-lightning/pull/7508))
-
-
-- Added argument `trainer.predict(ckpt_path)` ([#7430](https://github.com/PyTorchLightning/pytorch-lightning/pull/7430))
-=======
->>>>>>> 8c27fa71
-
--
-
-
--
 
 
 -
