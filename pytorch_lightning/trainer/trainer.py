--- conflicted
+++ resolved
@@ -2802,20 +2802,13 @@
 
 @contextmanager
 def _evaluation_context(accelerator: Accelerator) -> Generator:
-<<<<<<< HEAD
-    # inference mode is not supported with gloo backend (#9431)
-=======
     # inference mode is not supported with gloo backend (#9431),
     # and HPU & TPU accelerators.
->>>>>>> fb40cbce
     context_manager_class = (
         torch.inference_mode
         if _TORCH_GREATER_EQUAL_1_9
         and not (dist.is_initialized() and dist.get_backend() == "gloo")
-<<<<<<< HEAD
-=======
         and not isinstance(accelerator, HPUAccelerator)
->>>>>>> fb40cbce
         and not isinstance(accelerator, TPUAccelerator)
         else torch.no_grad
     )
