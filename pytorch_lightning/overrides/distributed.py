# Copyright The PyTorch Lightning team.
#
# Licensed under the Apache License, Version 2.0 (the "License");
# you may not use this file except in compliance with the License.
# You may obtain a copy of the License at
#
#     http://www.apache.org/licenses/LICENSE-2.0
#
# Unless required by applicable law or agreed to in writing, software
# distributed under the License is distributed on an "AS IS" BASIS,
# WITHOUT WARRANTIES OR CONDITIONS OF ANY KIND, either express or implied.
# See the License for the specific language governing permissions and
# limitations under the License.
import itertools
from typing import Any, Dict, Iterator, List, Optional, Union

import torch
from torch.nn.parallel import DistributedDataParallel
from torch.utils.data import BatchSampler, DistributedSampler, Sampler
from torch.utils.data.dataloader import IterableDataset

import pytorch_lightning as pl
from pytorch_lightning.overrides.base import _LightningModuleWrapperBase
from pytorch_lightning.utilities.enums import BatchKeys


class LightningDistributedModule(_LightningModuleWrapperBase):

    def __init__(self, pl_module: 'pl.LightningModule') -> None:
        """
        Wraps the user's LightningModule and redirects the forward call to the appropriate
        method, either ``training_step``, ``validation_step``, ``test_step`` or ``predict``.
        This class is used in combination with :class:`~torch.nn.parallel.DistributedDataParallel` as
        shown in the example.

        Example:

            ddp_model = torch.nn.parallel.DistributedDataParallel(
                module=LightningDistributedModule(lightning_module),
                device_ids=[local_rank],
                ...
            )

        Args:
            pl_module: the model to wrap

        """
        super().__init__(pl_module)


def _find_tensors(obj):  # pragma: no-cover
    r"""
    Recursively find all tensors contained in the specified object.
    """
    if isinstance(obj, torch.Tensor):
        return [obj]
    if isinstance(obj, (list, tuple)):
        return itertools.chain(*map(_find_tensors, obj))
    if isinstance(obj, dict):
        return itertools.chain(*map(_find_tensors, obj.values()))
    return []


# In manual_optimization, we need to call reducer prepare_for_backward.
# Note: Keep track of Pytorch DDP and update if there is a change
# https://github.com/pytorch/pytorch/blob/v1.7.1/torch/nn/parallel/distributed.py#L626-L638
def prepare_for_backward(model: DistributedDataParallel, output: Any):
    # `prepare_for_backward` is `DistributedDataParallel` specific.
    if not isinstance(model, DistributedDataParallel):
        return
    if torch.is_grad_enabled() and model.require_backward_grad_sync:
        model.require_forward_param_sync = True
        # We'll return the output object verbatim since it is a freeform
        # object. We need to find any tensors in this object, though,
        # because we need to figure out which parameters were used during
        # this forward pass, to ensure we short circuit reduction for any
        # unused parameters. Only if `find_unused_parameters` is set.
        if model.find_unused_parameters:
            model.reducer.prepare_for_backward(list(_find_tensors(output)))
        else:
            model.reducer.prepare_for_backward([])
    else:
        model.require_forward_param_sync = False


class UnrepeatedDistributedSampler(DistributedSampler):
    """
    A fork of the pytorch DistributedSampler that doesn't repeat data, instead
    allowing the number of batches per process to be off-by-one from each other.
    This makes this sampler usable for predictions (it's deterministic and
    doesn't require shuffling). It is potentially unsafe to use this sampler for
    training, because during training the DistributedDataParallel syncs buffers
    on each forward pass, so it could freeze if one of the processes runs one
    fewer batch. During prediction, buffers are only synced on the first batch,
    so this is safe to use as long as each process runs at least one batch. We
    verify this in an assert.

    Taken from https://github.com/jpuigcerver/PyLaia/blob/v1.0.0/laia/data/unpadded_distributed_sampler.py
    and https://github.com/pytorch/pytorch/issues/25162#issuecomment-634146002
    """

    def __init__(self, *args: Any, **kwargs: Any) -> None:
        super().__init__(*args, **kwargs)
        self.num_samples = len(range(self.rank, len(self.dataset), self.num_replicas))
        self.total_size = len(self.dataset)
        # If any process has at least one batch, every other process needs to
        # have at least one batch, or the DistributedDataParallel could lock up.
        assert self.num_samples >= 1 or self.total_size == 0

    def __iter__(self) -> Iterator[List[int]]:
        if self.shuffle:
            # deterministically shuffle based on epoch
            g = torch.Generator()
            g.manual_seed(self.epoch)
            indices = torch.randperm(len(self.dataset), generator=g).tolist()
        else:
            indices = list(range(len(self.dataset)))

        assert len(indices) == self.total_size

        # subsample
        indices = indices[self.rank:self.total_size:self.num_replicas]
        assert len(indices) == self.num_samples

        return iter(indices)


class IndexBatchSamplerWrapper:
    """This class is used to wrap a :class:`torch.utils.data.BatchSampler` and capture its indices."""

    def __init__(self, sampler: BatchSampler) -> None:
        self._sampler = sampler
        self.batch_indices: Optional[List[int]] = None

    def __iter__(self) -> Iterator[List[int]]:
        for batch in self._sampler:
            self.batch_indices = batch
            yield batch

    def __len__(self) -> int:
        return len(self._sampler)

    @property
    def drop_last(self) -> bool:
        return self._sampler.drop_last

    @property
    def batch_size(self) -> int:
        return self._sampler.batch_size

    @property
    def sampler(self) -> Sampler:
        return self._sampler.sampler


class FastForwardSampler:
    """This class is used to wrap a :class:`torch.utils.data.Sampler` and fast forward it"""

    def __init__(self, sampler: Union[Sampler, BatchSampler]) -> None:
        self._sampler = sampler
<<<<<<< HEAD
        self.current_iteration = 0
        self.restarted = False
        self.rng_state: Optional[torch.Tensor] = None

    def __iter__(self) -> Iterator[List[int]]:
        self.rng_state = torch.random.get_rng_state()
        for batch in self._sampler:
            if self.restarted and self.current_iteration > 0:
                self.current_iteration -= 1
                if self.current_iteration == 0:
                    self.restarted = False
            else:
                self.current_iteration += 1
                yield batch
        self.rng_state = None
        self.current_iteration = 0
=======
        self._current_iteration = 0
        self.rng_state: Optional[torch.Tensor] = None
        self._num_workers: Optional[int] = None
        self.restarting: bool = False
        self.inside_workers: Optional[bool] = None

    def setup(self, num_workers: int, batch_size: int, inside_workers: bool) -> None:
        self._num_workers = num_workers
        self.current_batch_size = batch_size
        self.inside_workers = inside_workers

    def __iter__(self) -> Iterator[List[int]]:
        if self._num_workers is None:
            raise Exception(
                f"The {self.__class__.__name__} hasn't been properly setup. Please, open an issue on PyTorch Lightning."
            )
        self.rng_state = torch.random.get_rng_state()
        for batch in self._sampler:
            if self.restarting and self._current_iteration > 0:
                self._current_iteration -= 1
                if self._current_iteration == 0:
                    self.restarting = False
            else:
                if self.no_worker:
                    self._current_iteration += 1
                yield batch
        self.rng_state = None
        if self.no_worker:
            self._current_iteration = 0

    @property
    def no_worker(self):
        return self.num_workers == 0

    @property
    def num_workers(self) -> int:
        return self._num_workers

    @num_workers.setter
    def num_workers(self, num_workers: int) -> None:
        self._num_workers = num_workers

    @property
    def current_iteration(self) -> int:
        return self._current_iteration

    @current_iteration.setter
    def current_iteration(self, current_iteration: int) -> None:
        self._current_iteration = current_iteration
>>>>>>> 25b1ac25

    def __len__(self) -> int:
        return len(self._sampler)

    @property
    def drop_last(self) -> bool:
        return self._sampler.drop_last

    @property
    def batch_size(self) -> int:
        return self._sampler.batch_size

    @property
    def sampler(self) -> Sampler:
        return self._sampler

    @property
    def batch_indices(self) -> Optional[List[int]]:
        return self._sampler.batch_indices

<<<<<<< HEAD
    def state_dict(self) -> Dict[str, Any]:
        return {"current_iteration": self.current_iteration, "rng_state": self.rng_state}

    def load_state_dict(self, state_dict):
        self.current_iteration = state_dict["current_iteration"]
        if state_dict["rng_state"] is not None:
            torch.random.set_rng_state(state_dict["rng_state"])
        self.restarted = True
=======
    def _compute_current_iteration(self, number_batch_processed: Optional[int] = None) -> int:
        if not self.no_worker and number_batch_processed is None:
            raise Exception("``number_batch_processed`` should be provided")

        if self.no_worker:
            current_iteration = self.current_iteration
        else:
            current_iteration = number_batch_processed

        current_iteration *= self.current_batch_size

        return current_iteration

    def state_dict(self, number_batch_processed: Optional[int] = None):
        rng_stage = self.rng_state
        if self.inside_workers and self.rng_state is None:
            rng_stage = torch.random.get_rng_state()
        return {"rng_state": rng_stage, "current_iteration": self._compute_current_iteration(number_batch_processed)}

    def load_state_dict(self, state_dict: Dict[str, Any]):
        self.current_iteration = state_dict["current_iteration"]
        if state_dict["rng_state"] is not None:
            torch.random.set_rng_state(state_dict["rng_state"])
        self.restarting = True


class CaptureIterativeDataset(IterableDataset):

    def __init__(self, dataset: IterableDataset):
        self.dataset = dataset
        self.samplers = {k: v for k, v in dataset.__dict__.items() if isinstance(v, FastForwardSampler)}

    @property
    def sampler(self) -> Sampler:
        return self.dataset.sampler

    def __iter__(self) -> Iterator:
        self.iter_data = iter(self.dataset)
        return self

    def __next__(self):
        state_dicts = {k: v.state_dict() for k, v in self.samplers.items()}
        print(state_dicts)
        return {"data": next(self.iter_data), BatchKeys.PL_SAMPLERS: state_dicts}
>>>>>>> 25b1ac25
<|MERGE_RESOLUTION|>--- conflicted
+++ resolved
@@ -16,11 +16,12 @@
 
 import torch
 from torch.nn.parallel import DistributedDataParallel
-from torch.utils.data import BatchSampler, DistributedSampler, Sampler
-from torch.utils.data.dataloader import IterableDataset
+from torch.utils.data import BatchSampler, DistributedSampler, get_worker_info, Sampler
+from torch.utils.data.dataloader import DataLoader, IterableDataset
 
 import pytorch_lightning as pl
 from pytorch_lightning.overrides.base import _LightningModuleWrapperBase
+from pytorch_lightning.trainer.supporters import CombinedLoader
 from pytorch_lightning.utilities.enums import BatchKeys
 
 
@@ -158,29 +159,12 @@
 
     def __init__(self, sampler: Union[Sampler, BatchSampler]) -> None:
         self._sampler = sampler
-<<<<<<< HEAD
-        self.current_iteration = 0
-        self.restarted = False
-        self.rng_state: Optional[torch.Tensor] = None
-
-    def __iter__(self) -> Iterator[List[int]]:
-        self.rng_state = torch.random.get_rng_state()
-        for batch in self._sampler:
-            if self.restarted and self.current_iteration > 0:
-                self.current_iteration -= 1
-                if self.current_iteration == 0:
-                    self.restarted = False
-            else:
-                self.current_iteration += 1
-                yield batch
-        self.rng_state = None
-        self.current_iteration = 0
-=======
         self._current_iteration = 0
         self.rng_state: Optional[torch.Tensor] = None
         self._num_workers: Optional[int] = None
         self.restarting: bool = False
         self.inside_workers: Optional[bool] = None
+        self._state_dict: Optional[Dict[str, Any]] = None
 
     def setup(self, num_workers: int, batch_size: int, inside_workers: bool) -> None:
         self._num_workers = num_workers
@@ -199,11 +183,11 @@
                 if self._current_iteration == 0:
                     self.restarting = False
             else:
-                if self.no_worker:
+                if self.no_worker or self.inside_workers:
                     self._current_iteration += 1
                 yield batch
         self.rng_state = None
-        if self.no_worker:
+        if self.no_worker or self.inside_workers:
             self._current_iteration = 0
 
     @property
@@ -225,7 +209,6 @@
     @current_iteration.setter
     def current_iteration(self, current_iteration: int) -> None:
         self._current_iteration = current_iteration
->>>>>>> 25b1ac25
 
     def __len__(self) -> int:
         return len(self._sampler)
@@ -246,21 +229,11 @@
     def batch_indices(self) -> Optional[List[int]]:
         return self._sampler.batch_indices
 
-<<<<<<< HEAD
-    def state_dict(self) -> Dict[str, Any]:
-        return {"current_iteration": self.current_iteration, "rng_state": self.rng_state}
-
-    def load_state_dict(self, state_dict):
-        self.current_iteration = state_dict["current_iteration"]
-        if state_dict["rng_state"] is not None:
-            torch.random.set_rng_state(state_dict["rng_state"])
-        self.restarted = True
-=======
     def _compute_current_iteration(self, number_batch_processed: Optional[int] = None) -> int:
-        if not self.no_worker and number_batch_processed is None:
+        if not (self.no_worker or self.inside_workers) and number_batch_processed is None:
             raise Exception("``number_batch_processed`` should be provided")
 
-        if self.no_worker:
+        if self.no_worker or self.inside_workers:
             current_iteration = self.current_iteration
         else:
             current_iteration = number_batch_processed
@@ -276,6 +249,10 @@
         return {"rng_state": rng_stage, "current_iteration": self._compute_current_iteration(number_batch_processed)}
 
     def load_state_dict(self, state_dict: Dict[str, Any]):
+        if all(isinstance(k, int) for k in state_dict.keys()):
+            self._state_dict = state_dict
+            self.restarting = True
+            return
         self.current_iteration = state_dict["current_iteration"]
         if state_dict["rng_state"] is not None:
             torch.random.set_rng_state(state_dict["rng_state"])
@@ -297,7 +274,22 @@
         return self
 
     def __next__(self):
-        state_dicts = {k: v.state_dict() for k, v in self.samplers.items()}
+        worker_info = get_worker_info()
+        state_dicts = {}
+        for k, v in self.samplers.items():
+            state_dicts[k] = v.state_dict()
+            if worker_info:
+                state_dicts["id"] = worker_info.id
         print(state_dicts)
         return {"data": next(self.iter_data), BatchKeys.PL_SAMPLERS: state_dicts}
->>>>>>> 25b1ac25
+
+
+def _find_fast_forward_samplers(dataloader: Union[DataLoader, CombinedLoader]):
+    if isinstance(dataloader, CombinedLoader):
+        dataloader = dataloader.loaders
+    dataset = dataloader.dataset
+    if isinstance(dataset, CaptureIterativeDataset):
+        return {k: v for k, v in dataset.__dict__["samplers"].items() if isinstance(v, FastForwardSampler)}
+    else:
+        sampler = dataloader.sampler
+        return sampler if isinstance(sampler, FastForwardSampler) else dataloader.batch_sampler