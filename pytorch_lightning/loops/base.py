--- conflicted
+++ resolved
@@ -19,12 +19,8 @@
 from torchmetrics import Metric
 
 import pytorch_lightning as pl
-<<<<<<< HEAD
-from pytorch_lightning.trainer.progress import BaseProgress, Tracker
-=======
 from pytorch_lightning.trainer.connectors.logger_connector.result import ResultCollection
 from pytorch_lightning.trainer.progress import BaseProgress, Progress
->>>>>>> 299e2899
 from pytorch_lightning.utilities.apply_func import apply_to_collection
 from pytorch_lightning.utilities.exceptions import MisconfigurationException
 
@@ -52,11 +48,6 @@
     """
 
     def __init__(self) -> None:
-<<<<<<< HEAD
-        self.iteration_count: int = 0
-        self._trainer: Optional['pl.Trainer'] = None
-=======
->>>>>>> 299e2899
         self.restarting = False
         self._trainer: Optional["pl.Trainer"] = None
 
@@ -77,33 +68,6 @@
                 v.trainer = trainer
 
     @property
-    def loop_progress(self) -> Dict[str, Any]:
-        """Return the progress for the current loop and children loop."""
-        progress = {}
-        for k, v in self.__dict__.items():
-            if isinstance(v, BaseProgress):
-                progress[k] = v
-            elif isinstance(v, Loop):
-                progress[k] = v.loop_progress
-        return progress
-
-    @property
-    def trainer(self) -> Optional['pl.Trainer']:
-        return self._trainer
-
-    @trainer.setter
-    def trainer(self, trainer: 'pl.Trainer'):
-        """Connect the Trainer to itself and all its children loops"""
-        if not isinstance(trainer, pl.Trainer):
-            raise MisconfigurationException(
-                f"Loop {self.__class__.__name__} should be connected to a `Trainer`, found: {trainer}."
-            )
-        self._trainer = trainer
-        for v in self.__dict__.values():
-            if isinstance(v, Loop):
-                v.trainer = trainer
-
-    @property
     @abstractmethod
     def done(self) -> bool:
         """Property indicating when loop is finished"""
@@ -113,15 +77,8 @@
         """Determine whether to return immediately from the call to :meth:`run`."""
         return False
 
-<<<<<<< HEAD
-    def connect(self, trainer: 'pl.Trainer', *args: Any, **kwargs: Any) -> None:
-        """Connects Loop with all the necessary things like connectors and accelerators."""
-        # TODO(@justusschock): Make the trainer a weakref/proxy
-        self.trainer = trainer
-=======
     def connect(self, **kwargs: "Loop") -> None:
         """Optionally connect one or multiple loops to this one. Linked loops should form a tree."""
->>>>>>> 299e2899
 
     def on_skip(self) -> Optional[Any]:
         """
@@ -203,46 +160,6 @@
         """
         return {}
 
-<<<<<<< HEAD
-    def on_load_checkpoint(self, state_dict: Dict):
-        """Called when loading a model checkpoint, use to reload loop state."""
-
-    def state_dict(self, destination: Optional[Dict] = None, prefix: Optional[str] = '') -> Dict:
-        if destination is None:
-            destination = {}
-
-        destination[prefix + "state_dict"] = self.on_save_checkpoint()
-
-        for k, v in self.__dict__.items():
-            if isinstance(v, BaseProgress):
-                destination[prefix + k] = v.state_dict()
-            elif isinstance(v, Loop):
-                v.state_dict(destination, prefix + k + '.')
-        return destination
-
-    def _load_from_state_dict(self, state_dict, prefix, restart_progress):
-        for k, v in self.__dict__.items():
-            if isinstance(v, BaseProgress):
-                v.load_state_dict(state_dict[prefix + k])
-                if restart_progress:
-
-                    def restart(v: Tracker):
-                        v.reset_on_restart()
-
-                    apply_to_collection(v, Tracker, restart)
-
-        self.on_load_checkpoint(state_dict[prefix + "state_dict"])
-        self.restarting = True
-
-    def __load(self, state_dict, restart_progress, prefix=''):
-        self._load_from_state_dict(state_dict, prefix, restart_progress)
-        for k, v in self.__dict__.items():
-            if isinstance(v, Loop):
-                v.__load(state_dict.copy(), restart_progress, prefix + k + '.')
-
-    def load_state_dict(self, state_dict: Dict, restart_progress: bool = True):
-        self.__load(state_dict.copy(), restart_progress)
-=======
     def on_load_checkpoint(self, state_dict: Dict) -> None:
         """Called when loading a model checkpoint, use to reload loop state."""
 
@@ -323,5 +240,4 @@
                     v.reset(metrics=False)
 
         self.on_load_checkpoint(state_dict[prefix + "state_dict"])
-        self.restarting = True
->>>>>>> 299e2899
+        self.restarting = True