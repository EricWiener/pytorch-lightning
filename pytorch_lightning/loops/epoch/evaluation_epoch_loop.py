--- conflicted
+++ resolved
@@ -39,15 +39,7 @@
         self._dl_max_batches: Optional[int] = None
         self._num_dataloaders: Optional[int] = None
         self.outputs: List[STEP_OUTPUT] = []
-<<<<<<< HEAD
-        self.progress = Progress()
-
-    def connect(self, trainer: "pl.Trainer", *args: Any, **kwargs: Any) -> None:
-        """Connects the loop with necessary arguments like the trainer"""
-        super().connect(trainer, *args, **kwargs)
-=======
         self.batch_progress = Progress()
->>>>>>> 299e2899
 
     @property
     def done(self) -> bool:
@@ -64,17 +56,8 @@
         self._num_dataloaders = None
         self.outputs = []
 
-<<<<<<< HEAD
-        if self.restarting:
-            self.iteration_count = self.progress.current.completed
-            self.restarting = False
-        else:
-            self.iteration_count = 0
-            self.progress.current.reset()
-=======
         if not self.restarting:
             self.batch_progress.current.reset()
->>>>>>> 299e2899
 
     def on_run_start(
         self, dataloader_iter: Iterator, dataloader_idx: int, dl_max_batches: int, num_dataloaders: int
@@ -115,20 +98,12 @@
         with self.trainer.profiler.profile("evaluation_batch_to_device"):
             batch = self.trainer.accelerator.batch_to_device(batch, dataloader_idx=dataloader_idx)
 
-<<<<<<< HEAD
-        self.progress.increment_started()
-=======
         self.batch_progress.increment_ready()
->>>>>>> 299e2899
 
         # hook
         self.on_evaluation_batch_start(batch, batch_idx, dataloader_idx)
 
-<<<<<<< HEAD
-        self.progress.increment_ready()
-=======
         self.batch_progress.increment_started()
->>>>>>> 299e2899
 
         # lightning module methods
         with self.trainer.profiler.profile("evaluation_step_and_end"):
