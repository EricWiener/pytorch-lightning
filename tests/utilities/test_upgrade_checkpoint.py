--- conflicted
+++ resolved
@@ -22,87 +22,20 @@
     "old_checkpoint, new_checkpoint",
     [
         (
-<<<<<<< HEAD
-            {
-                "epoch": 1,
-                "global_step": 23,
-                "checkpoint_callback_best": 0.34
-            },
-            {
-                "epoch": 1,
-                "global_step": 23,
-                "callbacks": {
-                    "ModelCheckpoint": {
-                        "best_model_score": 0.34
-                    }
-                }
-            },
-        ),
-        (
-            {
-                "epoch": 1,
-                "global_step": 23,
-                "checkpoint_callback_best_model_score": 0.99
-            },
-            {
-                "epoch": 1,
-                "global_step": 23,
-                "callbacks": {
-                    "ModelCheckpoint": {
-                        "best_model_score": 0.99
-                    }
-                }
-            },
-        ),
-        (
-            {
-                "epoch": 1,
-                "global_step": 23,
-                "checkpoint_callback_best_model_path": 'path'
-            },
-            {
-                "epoch": 1,
-                "global_step": 23,
-                "callbacks": {
-                    "ModelCheckpoint": {
-                        "best_model_path": 'path'
-                    }
-                }
-            },
-        ),
-        (
-            {
-                "epoch": 1,
-                "global_step": 23,
-                "early_stop_callback_wait": 2,
-                "early_stop_callback_patience": 4
-            },
-            {
-                "epoch": 1,
-                "global_step": 23,
-                "callbacks": {
-                    "EarlyStopping": {
-                        "wait_count": 2,
-                        "patience": 4
-                    }
-                }
-            },
-=======
             {"epoch": 1, "global_step": 23, "checkpoint_callback_best": 0.34},
-            {"epoch": 1, "global_step": 23, "callbacks": {ModelCheckpoint: {"best_model_score": 0.34}}},
+            {"epoch": 1, "global_step": 23, "callbacks": {"ModelCheckpoint": {"best_model_score": 0.34}}},
         ),
         (
             {"epoch": 1, "global_step": 23, "checkpoint_callback_best_model_score": 0.99},
-            {"epoch": 1, "global_step": 23, "callbacks": {ModelCheckpoint: {"best_model_score": 0.99}}},
+            {"epoch": 1, "global_step": 23, "callbacks": {"ModelCheckpoint": {"best_model_score": 0.99}}},
         ),
         (
             {"epoch": 1, "global_step": 23, "checkpoint_callback_best_model_path": "path"},
-            {"epoch": 1, "global_step": 23, "callbacks": {ModelCheckpoint: {"best_model_path": "path"}}},
+            {"epoch": 1, "global_step": 23, "callbacks": {"ModelCheckpoint": {"best_model_path": "path"}}},
         ),
         (
             {"epoch": 1, "global_step": 23, "early_stop_callback_wait": 2, "early_stop_callback_patience": 4},
-            {"epoch": 1, "global_step": 23, "callbacks": {EarlyStopping: {"wait_count": 2, "patience": 4}}},
->>>>>>> 8c27fa71
+            {"epoch": 1, "global_step": 23, "callbacks": {"EarlyStopping": {"wait_count": 2, "patience": 4}}},
         ),
     ],
 )
