--- conflicted
+++ resolved
@@ -14,14 +14,10 @@
 import math
 import os
 import random
+import random as python_random
 from collections.abc import Iterable
 from typing import Optional
 from unittest import mock
-<<<<<<< HEAD
-=======
-import random as python_random
-
->>>>>>> 09c08aca
 
 import numpy as np
 import pytest
@@ -36,10 +32,7 @@
 import tests.helpers.utils as tutils
 from pytorch_lightning import Callback, seed_everything, Trainer
 from pytorch_lightning.trainer.supporters import CombinedLoader
-<<<<<<< HEAD
-=======
 from pytorch_lightning.utilities.apply_func import apply_to_collection
->>>>>>> 09c08aca
 from pytorch_lightning.utilities.auto_restart import (
     CaptureIterableDataset,
     dataloader_load_state_dict,
@@ -48,12 +41,8 @@
 )
 from pytorch_lightning.utilities.enums import AutoRestartBatchKeys
 from pytorch_lightning.utilities.exceptions import MisconfigurationException
-<<<<<<< HEAD
+from pytorch_lightning.utilities.imports import _fault_tolerant_enabled
 from tests.helpers.boring_model import BoringModel
-=======
-from pytorch_lightning.utilities.imports import _fault_tolerant_enabled
-from tests.helpers.boring_model import BoringModel, RandomDataset
->>>>>>> 09c08aca
 from tests.helpers.runif import RunIf
 
 
@@ -666,8 +655,6 @@
     )
 
 
-<<<<<<< HEAD
-=======
 @mock.patch.dict(os.environ, {'PL_FAULT_TOLERANT_TRAINING': "1"})
 @RunIf(max_torch="1.6")
 def test_fault_tolerant_not_supported():
@@ -675,7 +662,6 @@
         _fault_tolerant_enabled()
 
 
->>>>>>> 09c08aca
 def create_iterable_dataset(batch_size, num_workers, attr_name="iter_sampler", wrap: bool = True):
     dataset = RangeIterableDataset(
         range(50), num_workers=num_workers, batch_size=batch_size, is_in_workers=True, attr_name=attr_name
@@ -687,11 +673,7 @@
 
 @pytest.mark.skipif(torch.cuda.is_available(), reason="This test takes around 15 sec and should be skipped in Azure CI")
 @mock.patch.dict(os.environ, {"PL_FAULT_TOLERANT_TRAINING": "1"})
-<<<<<<< HEAD
-@RunIf(min_torch="1.6.0")
-=======
 @RunIf(min_torch="1.7.0")
->>>>>>> 09c08aca
 def test_combined_dataloader_state_dict_and_reload():
     """
     This test makes sure the CombinedLoader used in the condition of Lightning properly
@@ -718,11 +700,7 @@
         )
         dataloader.fast_forward_sampler = sampler
 
-<<<<<<< HEAD
-        return CombinedLoader({
-=======
         loader_dict = {
->>>>>>> 09c08aca
             "a": [
                 DataLoader(create_iterable_dataset(3, num_workers), num_workers=num_workers, batch_size=3),
                 dataloader,
@@ -730,13 +708,9 @@
             "b": DataLoader(
                 create_iterable_dataset(2, num_workers=1, attr_name="custom_sampler"), num_workers=0, batch_size=2
             )
-<<<<<<< HEAD
-        })
-=======
         }
         apply_to_collection(loader_dict, DataLoader, Trainer._add_sampler_metadata_collate)
         return CombinedLoader(loader_dict)
->>>>>>> 09c08aca
 
     # Lightning will wrap the iterator within a prefect function as follow.
     def prefetch_iterator(iterable: Iterable):
@@ -835,10 +809,7 @@
     assert state_dict == expected
 
     dataloader = create_dataloader()
-<<<<<<< HEAD
-=======
     apply_to_collection(dataloader, DataLoader, Trainer._add_sampler_metadata_collate)
->>>>>>> 09c08aca
     dataloader.load_state_dict(state_dict)
 
     iter_dataloader = iter(prefetch_iterator(dataloader))
@@ -936,11 +907,7 @@
 
 
 @pytest.mark.parametrize("use_fault_tolerant", ['0', '1'])
-<<<<<<< HEAD
-@RunIf(min_torch="1.6.0")
-=======
 @RunIf(min_torch="1.7.0")
->>>>>>> 09c08aca
 def test_data_loading_wraps_dataset_and_samplers(use_fault_tolerant, tmpdir):
     """
     this test ensures the dataset and sampler are properly wrapped when fault tolerant is enabled.
@@ -992,9 +959,6 @@
         model = TestModel()
         model.training_epoch_end = None
         trainer = Trainer(default_root_dir=tmpdir, max_epochs=1, limit_train_batches=1, callbacks=Check())
-<<<<<<< HEAD
-        trainer.fit(model)
-=======
         trainer.fit(model)
 
 
@@ -1017,18 +981,20 @@
         self.len = length
 
     def __getitem__(self, index):
-        return torch.rand(self.size,)
+        return torch.rand(self.size, )
 
     def __len__(self):
         return self.len
 
 
 class RandomNumpyGetItemDataset(RandomTorchGetItemDataset):
+
     def __getitem__(self, index):
         return np.random.rand(self.size, )
 
 
 class RandomPythonGetItemDataset(RandomTorchGetItemDataset):
+
     def __getitem__(self, index):
         return torch.tensor([python_random.random() for _ in range(self.size)])
 
@@ -1048,15 +1014,15 @@
 
 
 # TODO: num_workers
-@pytest.mark.parametrize("dataset_class", [
-    RandomTorchGetItemDataset,
-
-    SequentialGetItemDataset,
-
-    RandomNumpyGetItemDataset,
-    RandomPythonGetItemDataset,
-    RandomGeneratorGetItemDataset,
-])
+@pytest.mark.parametrize(
+    "dataset_class", [
+        RandomTorchGetItemDataset,
+        SequentialGetItemDataset,
+        RandomNumpyGetItemDataset,
+        RandomPythonGetItemDataset,
+        RandomGeneratorGetItemDataset,
+    ]
+)
 def test_dataset_rng_states_restart(dataset_class):
     # set the manual seed initially
     torch.manual_seed(1)
@@ -1069,8 +1035,8 @@
     dataloader_iter = iter(dataloader)
 
     # fetch 2 batches
-    batch00 = next(dataloader_iter)
-    batch01 = next(dataloader_iter)
+    _ = next(dataloader_iter)
+    _ = next(dataloader_iter)
 
     # (A) capture the state after fetching 2 batches
     state = ff_sampler.state_dict(2)  # main process
@@ -1095,5 +1061,4 @@
     batch11 = next(dataloader_iter)
 
     assert torch.equal(batch02, batch10)
-    assert torch.equal(batch03, batch11)
->>>>>>> 09c08aca
+    assert torch.equal(batch03, batch11)