# Copyright The PyTorch Lightning team.
#
# Licensed under the Apache License, Version 2.0 (the "License");
# you may not use this file except in compliance with the License.
# You may obtain a copy of the License at
#
#     http://www.apache.org/licenses/LICENSE-2.0
#
# Unless required by applicable law or agreed to in writing, software
# distributed under the License is distributed on an "AS IS" BASIS,
# WITHOUT WARRANTIES OR CONDITIONS OF ANY KIND, either express or implied.
# See the License for the specific language governing permissions and
# limitations under the License.
from functools import partial
from unittest import mock

import pytest
import torch
from torch.utils.data import DataLoader
from torchmetrics import Accuracy, AveragePrecision

from pytorch_lightning import LightningModule
from pytorch_lightning.callbacks.base import Callback
from pytorch_lightning.trainer import Trainer
from pytorch_lightning.trainer.connectors.logger_connector.fx_validator import FxValidator
from pytorch_lightning.trainer.connectors.logger_connector.result import MetricSource, ResultCollection
from pytorch_lightning.utilities.exceptions import MisconfigurationException
from tests.helpers.boring_model import BoringModel, RandomDataset
from tests.helpers.runif import RunIf
from tests.models.test_hooks import get_members


<<<<<<< HEAD
def test_fx_validator():
    funcs_name = sorted([f for f in dir(Callback) if not f.startswith('_')])
=======
def test_fx_validator(tmpdir):
    funcs_name = sorted(get_members(Callback))
>>>>>>> 69cd927f

    callbacks_func = [
        "on_before_backward",
        "on_after_backward",
        "on_before_optimizer_step",
        "on_batch_end",
        "on_batch_start",
        "on_before_accelerator_backend_setup",
        "on_before_zero_grad",
        "on_epoch_end",
        "on_epoch_start",
        "on_fit_end",
        "on_configure_sharded_model",
        "on_fit_start",
        "on_init_end",
        "on_init_start",
        "on_keyboard_interrupt",
        "on_load_checkpoint",
        "on_pretrain_routine_end",
        "on_pretrain_routine_start",
        "on_sanity_check_end",
        "on_sanity_check_start",
        "on_save_checkpoint",
        "on_test_batch_end",
        "on_test_batch_start",
        "on_test_end",
        "on_test_epoch_end",
        "on_test_epoch_start",
        "on_test_start",
        "on_train_batch_end",
        "on_train_batch_start",
        "on_train_end",
        "on_train_epoch_end",
        "on_train_epoch_start",
        "on_train_start",
        "on_validation_batch_end",
        "on_validation_batch_start",
        "on_validation_end",
        "on_validation_epoch_end",
        "on_validation_epoch_start",
        "on_validation_start",
        "on_predict_batch_end",
        "on_predict_batch_start",
        "on_predict_end",
        "on_predict_epoch_end",
        "on_predict_epoch_start",
        "on_predict_start",
        "setup",
        "teardown",
    ]

    not_supported = [
        "on_before_accelerator_backend_setup",
        "on_fit_end",
        "on_fit_start",
        "on_configure_sharded_model",
        "on_init_end",
        "on_init_start",
        "on_keyboard_interrupt",
        "on_load_checkpoint",
        "on_pretrain_routine_end",
        "on_pretrain_routine_start",
        "on_sanity_check_end",
        "on_sanity_check_start",
        "on_predict_batch_end",
        "on_predict_batch_start",
        "on_predict_end",
        "on_predict_epoch_end",
        "on_predict_epoch_start",
        "on_predict_start",
        "on_save_checkpoint",
        "on_test_end",
        "on_train_end",
        "on_validation_end",
        "setup",
        "teardown",
    ]

    assert funcs_name == sorted(
        callbacks_func
    ), "Detected new callback function. Need to add its logging permission to FxValidator and update this test"

    validator = FxValidator()

    for func_name in funcs_name:
        # This summarizes where and what is currently possible to log using `self.log`
        is_stage = "train" in func_name or "test" in func_name or "validation" in func_name
        is_start = "start" in func_name or "batch" in func_name
        is_epoch = "epoch" in func_name
        on_step = is_stage and not is_start and not is_epoch
        on_epoch = True
        # creating allowed condition
        allowed = (
            is_stage
            or "batch" in func_name
            or "epoch" in func_name
            or "grad" in func_name
            or "backward" in func_name
            or "optimizer_step" in func_name
        )
        allowed = (
            allowed
            and "pretrain" not in func_name
            and "predict" not in func_name
            and func_name not in ["on_train_end", "on_test_end", "on_validation_end"]
        )
        if allowed:
            validator.check_logging(fx_name=func_name, on_step=on_step, on_epoch=on_epoch)
            if not is_start and is_stage:
                with pytest.raises(MisconfigurationException, match="must be one of"):
                    validator.check_logging(fx_name=func_name, on_step=True, on_epoch=on_epoch)
        else:
            assert func_name in not_supported
            with pytest.raises(MisconfigurationException, match="You can't"):
                validator.check_logging(fx_name=func_name, on_step=on_step, on_epoch=on_epoch)

    with pytest.raises(RuntimeError, match="Logging inside `foo` is not implemented"):
        validator.check_logging("foo", False, False)


class HookedCallback(Callback):

    def __init__(self, not_supported):

        def call(hook, trainer, model=None, *_, **__):
            lightning_module = trainer.lightning_module or model
            if lightning_module is None:
                # `on_init_{start,end}` do not have the `LightningModule` available
                assert hook in ('on_init_start', 'on_init_end')
                return

            if hook in not_supported:
                with pytest.raises(MisconfigurationException, match=not_supported[hook]):
                    lightning_module.log('anything', 1)
            else:
                lightning_module.log(hook, 1)

        for h in get_members(Callback):
            setattr(self, h, partial(call, h))


class HookedModel(BoringModel):

    def __init__(self, not_supported):
        super().__init__()
        pl_module_hooks = get_members(LightningModule)
        pl_module_hooks.difference_update({
            'log',
            'log_dict',
            # the following are problematic as they do have `self._current_fx_name` defined some times but
            # not others depending on where they were called. So we cannot reliably `self.log` in them
            'on_before_batch_transfer',
            'transfer_batch_to_device',
            'on_after_batch_transfer',
            'get_progress_bar_dict',
        })
        # remove `nn.Module` hooks
        module_hooks = get_members(torch.nn.Module)
        pl_module_hooks.difference_update(module_hooks)

        def call(hook, fn, *args, **kwargs):
            out = fn(*args, **kwargs)

            if hook in not_supported:
                with pytest.raises(MisconfigurationException, match=not_supported[hook]):
                    self.log('anything', 1)
            else:
                self.log(hook, 1)
            return out

        for h in pl_module_hooks:
            attr = getattr(self, h)
            setattr(self, h, partial(call, h, attr))


def test_fx_validator_integration(tmpdir):
    """Tries to log inside all `LightningModule` and `Callback` hooks to check any expected errors"""
    not_supported = {
        'on_before_accelerator_backend_setup': "You can't",
        'setup': "You can't",
        'configure_sharded_model': "You can't",
        'on_configure_sharded_model': "You can't",
        'configure_optimizers': "You can't",
        'on_fit_start': "You can't",
        'on_pretrain_routine_start': "You can't",
        'on_pretrain_routine_end': "You can't",
        'on_train_dataloader': "You can't",
        'train_dataloader': "You can't",
        'on_val_dataloader': "You can't",
        'val_dataloader': "You can't",
        'on_validation_end': "You can't",
        'on_train_end': "You can't",
        'on_fit_end': "You can't",
        'teardown': "You can't",
        'on_sanity_check_start': "You can't",
        'on_sanity_check_end': "You can't",
        'prepare_data': "You can't",
        'configure_callbacks': "You can't",
        'on_validation_model_eval': "You can't",
        'summarize': 'not managed by the `Trainer',
    }
    model = HookedModel(not_supported)
    callback = HookedCallback(not_supported)
    trainer = Trainer(
        default_root_dir=tmpdir,
        max_epochs=2,
        limit_train_batches=1,
        limit_val_batches=1,
        limit_test_batches=1,
        limit_predict_batches=1,
        callbacks=callback,
    )
    trainer.fit(model)

    not_supported.update({
        'on_before_accelerator_backend_setup': "You can't",  # `lightning_module` ref is now present from the `fit` call
        'on_test_dataloader': "You can't",
        'test_dataloader': "You can't",
        'on_test_model_eval': "You can't",
        'on_test_end': "You can't",
    })
    trainer.test(model, verbose=False)

    not_supported.update({k: "ResultCollection` is not registered yet" for k in not_supported})
    not_supported.update({
        'on_predict_dataloader': "ResultCollection` is not registered yet",
        'predict_dataloader': "ResultCollection` is not registered yet",
        'on_predict_model_eval': "ResultCollection` is not registered yet",
        'on_predict_start': "ResultCollection` is not registered yet",
        'on_predict_epoch_start': "ResultCollection` is not registered yet",
        'on_predict_batch_start': "ResultCollection` is not registered yet",
        'predict_step': "ResultCollection` is not registered yet",
        'on_predict_batch_end': "ResultCollection` is not registered yet",
        'on_predict_epoch_end': "ResultCollection` is not registered yet",
        'on_predict_end': "ResultCollection` is not registered yet",
    })
    trainer.predict(model)


@RunIf(min_gpus=2)
def test_epoch_results_cache_dp(tmpdir):

    root_device = torch.device("cuda", 0)

    class TestModel(BoringModel):
        def training_step(self, *args, **kwargs):
            result = super().training_step(*args, **kwargs)
            self.log("train_loss_epoch", result["loss"], on_step=False, on_epoch=True)
            return result

        def training_step_end(self, training_step_outputs):  # required for dp
            loss = training_step_outputs["loss"].mean()
            return loss

        def training_epoch_end(self, outputs):
            assert all(out["loss"].device == root_device for out in outputs)
            assert self.trainer.callback_metrics["train_loss_epoch"].device == root_device

        def validation_step(self, *args, **kwargs):
            val_loss = torch.rand(1, device=torch.device("cuda", 1))
            self.log("val_loss_epoch", val_loss, on_step=False, on_epoch=True)
            return val_loss

        def validation_epoch_end(self, outputs):
            assert all(loss.device == root_device for loss in outputs)
            assert self.trainer.callback_metrics["val_loss_epoch"].device == root_device

        def test_step(self, *args, **kwargs):
            test_loss = torch.rand(1, device=torch.device("cuda", 1))
            self.log("test_loss_epoch", test_loss, on_step=False, on_epoch=True)
            return test_loss

        def test_epoch_end(self, outputs):
            assert all(loss.device == root_device for loss in outputs)
            assert self.trainer.callback_metrics["test_loss_epoch"].device == root_device

        def train_dataloader(self):
            return DataLoader(RandomDataset(32, 64), batch_size=4)

        def val_dataloader(self):
            return DataLoader(RandomDataset(32, 64), batch_size=4)

        def test_dataloader(self):
            return DataLoader(RandomDataset(32, 64), batch_size=4)

    model = TestModel()
    trainer = Trainer(
        default_root_dir=tmpdir, accelerator="dp", gpus=2, limit_train_batches=2, limit_val_batches=2, max_epochs=1
    )
    trainer.fit(model)
    trainer.test(model)


def test_can_return_tensor_with_more_than_one_element(tmpdir):
    """Ensure {validation,test}_step return values are not included as callback metrics. #6623"""

    class TestModel(BoringModel):
        def validation_step(self, batch, *args, **kwargs):
            return {"val": torch.tensor([0, 1])}

        def validation_epoch_end(self, outputs):
            # ensure validation step returns still appear here
            assert len(outputs) == 2
            assert all(list(d) == ["val"] for d in outputs)  # check keys
            assert all(torch.equal(d["val"], torch.tensor([0, 1])) for d in outputs)  # check values

        def test_step(self, batch, *args, **kwargs):
            return {"test": torch.tensor([0, 1])}

        def test_epoch_end(self, outputs):
            assert len(outputs) == 2
            assert all(list(d) == ["test"] for d in outputs)  # check keys
            assert all(torch.equal(d["test"], torch.tensor([0, 1])) for d in outputs)  # check values

    model = TestModel()
    trainer = Trainer(default_root_dir=tmpdir, fast_dev_run=2, progress_bar_refresh_rate=0)
    trainer.fit(model)
    trainer.validate(model)
    trainer.test(model)


def test_logging_to_progress_bar_with_reserved_key(tmpdir):
    """Test that logging a metric with a reserved name to the progress bar raises a warning."""

    class TestModel(BoringModel):
        def training_step(self, *args, **kwargs):
            output = super().training_step(*args, **kwargs)
            self.log("loss", output["loss"], prog_bar=True)
            return output

    model = TestModel()
    trainer = Trainer(default_root_dir=tmpdir, fast_dev_run=True)
    with pytest.warns(UserWarning, match="The progress bar already tracks a metric with the .* 'loss'"):
        trainer.fit(model)


@pytest.mark.parametrize("add_dataloader_idx", [False, True])
def test_auto_add_dataloader_idx(tmpdir, add_dataloader_idx):
    """test that auto_add_dataloader_idx argument works"""

    class TestModel(BoringModel):
        def val_dataloader(self):
            dl = super().val_dataloader()
            return [dl, dl]

        def validation_step(self, *args, **kwargs):
            output = super().validation_step(*args[:-1], **kwargs)
            if add_dataloader_idx:
                name = "val_loss"
            else:
                name = f"val_loss_custom_naming_{args[-1]}"

            self.log(name, output["x"], add_dataloader_idx=add_dataloader_idx)
            return output

    model = TestModel()
    model.validation_epoch_end = None

    trainer = Trainer(default_root_dir=tmpdir, fast_dev_run=2)
    trainer.fit(model)
    logged = trainer.logged_metrics

    # Check that the correct keys exist
    if add_dataloader_idx:
        assert "val_loss/dataloader_idx_0" in logged
        assert "val_loss/dataloader_idx_1" in logged
    else:
        assert "val_loss_custom_naming_0" in logged
        assert "val_loss_custom_naming_1" in logged


def test_metrics_reset(tmpdir):
    """Tests that metrics are reset correctly after the end of the train/val/test epoch."""

    class TestModel(LightningModule):
        def __init__(self):
            super().__init__()
            self.layer = torch.nn.Linear(32, 1)

        def _create_metrics(self):
            acc = Accuracy()
            acc.reset = mock.Mock(side_effect=acc.reset)
            ap = AveragePrecision(num_classes=1, pos_label=1)
            ap.reset = mock.Mock(side_effect=ap.reset)
            return acc, ap

        def setup(self, stage):
            fn = stage
            if fn == "fit":
                for stage in ("train", "validate"):
                    acc, ap = self._create_metrics()
                    self.add_module(f"acc_{fn}_{stage}", acc)
                    self.add_module(f"ap_{fn}_{stage}", ap)
            else:
                acc, ap = self._create_metrics()
                stage = self.trainer.state.stage
                self.add_module(f"acc_{fn}_{stage}", acc)
                self.add_module(f"ap_{fn}_{stage}", ap)

        def forward(self, x):
            return self.layer(x)

        def _step(self, batch):
            fn, stage = self.trainer.state.fn, self.trainer.state.stage

            logits = self(batch)
            loss = logits.sum()
            self.log(f"loss/{fn}_{stage}", loss)

            acc = self._modules[f"acc_{fn}_{stage}"]
            ap = self._modules[f"ap_{fn}_{stage}"]

            preds = torch.rand(len(batch))  # Fake preds
            labels = torch.randint(0, 1, [len(batch)])  # Fake targets
            acc(preds, labels)
            ap(preds, labels)

            # Metric.forward calls reset so reset the mocks here
            acc.reset.reset_mock()
            ap.reset.reset_mock()

            self.log(f"acc/{fn}_{stage}", acc)
            self.log(f"ap/{fn}_{stage}", ap)

            return loss

        def training_step(self, batch, batch_idx, *args, **kwargs):
            return self._step(batch)

        def validation_step(self, batch, batch_idx, *args, **kwargs):
            if self.trainer.sanity_checking:
                return
            return self._step(batch)

        def test_step(self, batch, batch_idx, *args, **kwargs):
            return self._step(batch)

        def configure_optimizers(self):
            optimizer = torch.optim.SGD(self.layer.parameters(), lr=0.1)
            lr_scheduler = torch.optim.lr_scheduler.StepLR(optimizer, step_size=1)
            return [optimizer], [lr_scheduler]

        def train_dataloader(self):
            return DataLoader(RandomDataset(32, 64))

        def val_dataloader(self):
            return DataLoader(RandomDataset(32, 64))

        def test_dataloader(self):
            return DataLoader(RandomDataset(32, 64))

    def _assert_called(model, fn, stage):
        acc = model._modules[f"acc_{fn}_{stage}"]
        ap = model._modules[f"ap_{fn}_{stage}"]
        acc.reset.assert_called_once()
        ap.reset.assert_called_once()

    model = TestModel()
    trainer = Trainer(
        default_root_dir=tmpdir,
        limit_train_batches=2,
        limit_val_batches=2,
        limit_test_batches=2,
        max_epochs=1,
        progress_bar_refresh_rate=0,
        num_sanity_val_steps=2,
        checkpoint_callback=False,
    )

    trainer.fit(model)
    _assert_called(model, "fit", "train")
    _assert_called(model, "fit", "validate")

    trainer.validate(model)
    _assert_called(model, "validate", "validate")

    trainer.test(model)
    _assert_called(model, "test", "test")


def test_result_collection_on_tensor_with_mean_reduction():
    result_collection = ResultCollection(True, torch.device("cpu"))
    product = [(True, True), (False, True), (True, False), (False, False)]
    values = torch.arange(1, 10).float()  # need to convert to float() due to precision issues using torch 1.4
    batches = values * values

    for i, v in enumerate(values):
        for prog_bar in [False, True]:
            for logger in [False, True]:
                for on_step, on_epoch in product:
                    name = "loss"
                    if on_step:
                        name += "_on_step"
                    if on_epoch:
                        name += "_on_epoch"
                    if prog_bar:
                        name += "_prog_bar"
                    if logger:
                        name += "_logger"
                    result_collection.log(
                        "training_step",
                        name,
                        v,
                        on_step=on_step,
                        on_epoch=on_epoch,
                        batch_size=batches[i],
                        prog_bar=prog_bar,
                        logger=logger,
                    )

    total_value = sum(values * batches)
    total_batches = sum(batches)
    assert result_collection["training_step.loss_on_step_on_epoch"].value == total_value
    assert result_collection["training_step.loss_on_step_on_epoch"].cumulated_batch_size == total_batches

    batch_metrics = result_collection.metrics(True)
    max_ = max(values)
    assert batch_metrics[MetricSource.PBAR] == {
        "loss_on_step_on_epoch_prog_bar_step": max_,
        "loss_on_step_on_epoch_prog_bar_logger_step": max_,
        "loss_on_step_prog_bar": max_,
        "loss_on_step_prog_bar_logger": max_,
    }
    assert batch_metrics[MetricSource.LOG] == {
        "loss_on_step_on_epoch_logger_step": max_,
        "loss_on_step_logger": max_,
        "loss_on_step_on_epoch_prog_bar_logger_step": max_,
        "loss_on_step_prog_bar_logger": max_,
    }
    assert batch_metrics[MetricSource.CALLBACK] == {
        "loss_on_step": max_,
        "loss_on_step_logger": max_,
        "loss_on_step_on_epoch": max_,
        "loss_on_step_on_epoch_logger": max_,
        "loss_on_step_on_epoch_logger_step": max_,
        "loss_on_step_on_epoch_prog_bar": max_,
        "loss_on_step_on_epoch_prog_bar_logger": max_,
        "loss_on_step_on_epoch_prog_bar_logger_step": max_,
        "loss_on_step_on_epoch_prog_bar_step": max_,
        "loss_on_step_on_epoch_step": max_,
        "loss_on_step_prog_bar": max_,
        "loss_on_step_prog_bar_logger": max_,
    }

    epoch_metrics = result_collection.metrics(False)
    mean = total_value / total_batches
    assert epoch_metrics[MetricSource.PBAR] == {
        "loss_on_epoch_prog_bar": mean,
        "loss_on_epoch_prog_bar_logger": mean,
        "loss_on_step_on_epoch_prog_bar_epoch": mean,
        "loss_on_step_on_epoch_prog_bar_logger_epoch": mean,
    }
    assert epoch_metrics[MetricSource.LOG] == {
        "loss_on_epoch_logger": mean,
        "loss_on_epoch_prog_bar_logger": mean,
        "loss_on_step_on_epoch_logger_epoch": mean,
        "loss_on_step_on_epoch_prog_bar_logger_epoch": mean,
    }
    assert epoch_metrics[MetricSource.CALLBACK] == {
        "loss_on_epoch": mean,
        "loss_on_epoch_logger": mean,
        "loss_on_epoch_prog_bar": mean,
        "loss_on_epoch_prog_bar_logger": mean,
        "loss_on_step_on_epoch": mean,
        "loss_on_step_on_epoch_epoch": mean,
        "loss_on_step_on_epoch_logger": mean,
        "loss_on_step_on_epoch_logger_epoch": mean,
        "loss_on_step_on_epoch_prog_bar": mean,
        "loss_on_step_on_epoch_prog_bar_epoch": mean,
        "loss_on_step_on_epoch_prog_bar_logger": mean,
        "loss_on_step_on_epoch_prog_bar_logger_epoch": mean,
    }


def test_logged_metrics_has_logged_epoch_value(tmpdir):
    class TestModel(BoringModel):
        def training_step(self, batch, batch_idx):
            self.log("epoch", -batch_idx, logger=True)
            return super().training_step(batch, batch_idx)

    model = TestModel()
    trainer = Trainer(default_root_dir=tmpdir, fast_dev_run=2)
    trainer.fit(model)

    # should not get overridden if logged manually
    assert trainer.logged_metrics == {"epoch": -1}<|MERGE_RESOLUTION|>--- conflicted
+++ resolved
@@ -30,13 +30,8 @@
 from tests.models.test_hooks import get_members
 
 
-<<<<<<< HEAD
-def test_fx_validator():
-    funcs_name = sorted([f for f in dir(Callback) if not f.startswith('_')])
-=======
 def test_fx_validator(tmpdir):
     funcs_name = sorted(get_members(Callback))
->>>>>>> 69cd927f
 
     callbacks_func = [
         "on_before_backward",
@@ -158,19 +153,17 @@
 
 
 class HookedCallback(Callback):
-
     def __init__(self, not_supported):
-
         def call(hook, trainer, model=None, *_, **__):
             lightning_module = trainer.lightning_module or model
             if lightning_module is None:
                 # `on_init_{start,end}` do not have the `LightningModule` available
-                assert hook in ('on_init_start', 'on_init_end')
+                assert hook in ("on_init_start", "on_init_end")
                 return
 
             if hook in not_supported:
                 with pytest.raises(MisconfigurationException, match=not_supported[hook]):
-                    lightning_module.log('anything', 1)
+                    lightning_module.log("anything", 1)
             else:
                 lightning_module.log(hook, 1)
 
@@ -179,20 +172,21 @@
 
 
 class HookedModel(BoringModel):
-
     def __init__(self, not_supported):
         super().__init__()
         pl_module_hooks = get_members(LightningModule)
-        pl_module_hooks.difference_update({
-            'log',
-            'log_dict',
-            # the following are problematic as they do have `self._current_fx_name` defined some times but
-            # not others depending on where they were called. So we cannot reliably `self.log` in them
-            'on_before_batch_transfer',
-            'transfer_batch_to_device',
-            'on_after_batch_transfer',
-            'get_progress_bar_dict',
-        })
+        pl_module_hooks.difference_update(
+            {
+                "log",
+                "log_dict",
+                # the following are problematic as they do have `self._current_fx_name` defined some times but
+                # not others depending on where they were called. So we cannot reliably `self.log` in them
+                "on_before_batch_transfer",
+                "transfer_batch_to_device",
+                "on_after_batch_transfer",
+                "get_progress_bar_dict",
+            }
+        )
         # remove `nn.Module` hooks
         module_hooks = get_members(torch.nn.Module)
         pl_module_hooks.difference_update(module_hooks)
@@ -202,7 +196,7 @@
 
             if hook in not_supported:
                 with pytest.raises(MisconfigurationException, match=not_supported[hook]):
-                    self.log('anything', 1)
+                    self.log("anything", 1)
             else:
                 self.log(hook, 1)
             return out
@@ -215,28 +209,28 @@
 def test_fx_validator_integration(tmpdir):
     """Tries to log inside all `LightningModule` and `Callback` hooks to check any expected errors"""
     not_supported = {
-        'on_before_accelerator_backend_setup': "You can't",
-        'setup': "You can't",
-        'configure_sharded_model': "You can't",
-        'on_configure_sharded_model': "You can't",
-        'configure_optimizers': "You can't",
-        'on_fit_start': "You can't",
-        'on_pretrain_routine_start': "You can't",
-        'on_pretrain_routine_end': "You can't",
-        'on_train_dataloader': "You can't",
-        'train_dataloader': "You can't",
-        'on_val_dataloader': "You can't",
-        'val_dataloader': "You can't",
-        'on_validation_end': "You can't",
-        'on_train_end': "You can't",
-        'on_fit_end': "You can't",
-        'teardown': "You can't",
-        'on_sanity_check_start': "You can't",
-        'on_sanity_check_end': "You can't",
-        'prepare_data': "You can't",
-        'configure_callbacks': "You can't",
-        'on_validation_model_eval': "You can't",
-        'summarize': 'not managed by the `Trainer',
+        "on_before_accelerator_backend_setup": "You can't",
+        "setup": "You can't",
+        "configure_sharded_model": "You can't",
+        "on_configure_sharded_model": "You can't",
+        "configure_optimizers": "You can't",
+        "on_fit_start": "You can't",
+        "on_pretrain_routine_start": "You can't",
+        "on_pretrain_routine_end": "You can't",
+        "on_train_dataloader": "You can't",
+        "train_dataloader": "You can't",
+        "on_val_dataloader": "You can't",
+        "val_dataloader": "You can't",
+        "on_validation_end": "You can't",
+        "on_train_end": "You can't",
+        "on_fit_end": "You can't",
+        "teardown": "You can't",
+        "on_sanity_check_start": "You can't",
+        "on_sanity_check_end": "You can't",
+        "prepare_data": "You can't",
+        "configure_callbacks": "You can't",
+        "on_validation_model_eval": "You can't",
+        "summarize": "not managed by the `Trainer",
     }
     model = HookedModel(not_supported)
     callback = HookedCallback(not_supported)
@@ -251,28 +245,33 @@
     )
     trainer.fit(model)
 
-    not_supported.update({
-        'on_before_accelerator_backend_setup': "You can't",  # `lightning_module` ref is now present from the `fit` call
-        'on_test_dataloader': "You can't",
-        'test_dataloader': "You can't",
-        'on_test_model_eval': "You can't",
-        'on_test_end': "You can't",
-    })
+    not_supported.update(
+        {
+            # `lightning_module` ref is now present from the `fit` call
+            "on_before_accelerator_backend_setup": "You can't",
+            "on_test_dataloader": "You can't",
+            "test_dataloader": "You can't",
+            "on_test_model_eval": "You can't",
+            "on_test_end": "You can't",
+        }
+    )
     trainer.test(model, verbose=False)
 
     not_supported.update({k: "ResultCollection` is not registered yet" for k in not_supported})
-    not_supported.update({
-        'on_predict_dataloader': "ResultCollection` is not registered yet",
-        'predict_dataloader': "ResultCollection` is not registered yet",
-        'on_predict_model_eval': "ResultCollection` is not registered yet",
-        'on_predict_start': "ResultCollection` is not registered yet",
-        'on_predict_epoch_start': "ResultCollection` is not registered yet",
-        'on_predict_batch_start': "ResultCollection` is not registered yet",
-        'predict_step': "ResultCollection` is not registered yet",
-        'on_predict_batch_end': "ResultCollection` is not registered yet",
-        'on_predict_epoch_end': "ResultCollection` is not registered yet",
-        'on_predict_end': "ResultCollection` is not registered yet",
-    })
+    not_supported.update(
+        {
+            "on_predict_dataloader": "ResultCollection` is not registered yet",
+            "predict_dataloader": "ResultCollection` is not registered yet",
+            "on_predict_model_eval": "ResultCollection` is not registered yet",
+            "on_predict_start": "ResultCollection` is not registered yet",
+            "on_predict_epoch_start": "ResultCollection` is not registered yet",
+            "on_predict_batch_start": "ResultCollection` is not registered yet",
+            "predict_step": "ResultCollection` is not registered yet",
+            "on_predict_batch_end": "ResultCollection` is not registered yet",
+            "on_predict_epoch_end": "ResultCollection` is not registered yet",
+            "on_predict_end": "ResultCollection` is not registered yet",
+        }
+    )
     trainer.predict(model)
 
 
