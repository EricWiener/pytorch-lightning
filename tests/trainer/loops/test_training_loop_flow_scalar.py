--- conflicted
+++ resolved
@@ -150,11 +150,7 @@
     assert len(trainer.logger_connector.callback_metrics) == 0
     assert len(trainer.logger_connector.progress_bar_metrics) == 0
 
-<<<<<<< HEAD
     trainer.state.stage = RunningStage.TRAINING
-
-=======
->>>>>>> 5593b6f7
     # make sure training outputs what is expected
     batch_idx, batch = 0, next(iter(model.train_dataloader()))
     out = trainer.train_loop.run_training_batch(batch, batch_idx, 0)
@@ -232,11 +228,7 @@
     assert len(trainer.logger_connector.callback_metrics) == 0
     assert len(trainer.logger_connector.progress_bar_metrics) == 0
 
-<<<<<<< HEAD
     trainer.state.stage = RunningStage.TRAINING
-
-=======
->>>>>>> 5593b6f7
     # make sure training outputs what is expected
     batch_idx, batch = 0, next(iter(model.train_dataloader()))
     out = trainer.train_loop.run_training_batch(batch, batch_idx, 0)
